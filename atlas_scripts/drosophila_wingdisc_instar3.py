"""Package the Drosophila melanogaster third instar wing disc atlas."""

from pathlib import Path

import pandas as pd
import pooch
from brainglobe_utils.image.scale import scale_and_convert_to_16_bits
from brainglobe_utils.IO.image import load_nii
from brainglobe_atlasapi.config import DEFAULT_WORKDIR

from brainglobe_atlasapi.atlas_generation.annotation_utils import (
    read_itk_labels,
)
from brainglobe_atlasapi.atlas_generation.mesh_utils import (
    construct_meshes_from_annotation,
)
from brainglobe_atlasapi.atlas_generation.wrapup import wrapup_atlas_from_data

# The expected format is FirstAuthor_SpeciesCommonName, e.g. kleven_rat, or
# Institution_SpeciesCommonName, e.g. allen_mouse.
ATLAS_NAME = "drosophila_wingdisc_instar3"

# DOI of the most relevant citable document
CITATION = "unpublished"

# The scientific name of the species, ie; Rattus norvegicus
SPECIES = "Drosophila melanogaster"

# The URL for the data files
ATLAS_LINK = None

__version__ = 0

# The orientation of the **original** atlas data, in BrainGlobe convention:
# https://brainglobe.info/documentation/setting-up/image-definition.html#orientation
ORIENTATION = "las"

# The id of the highest level of the atlas. This is commonly called root or
# brain. Include some information on what to do if your atlas is not
# hierarchical
ROOT_ID = 997

# The resolution of your volume in microns. Details on how to format this
# parameter for non isotropic datasets or datasets with multiple resolutions.
RESOLUTION = 2
gin_url = "https://gin.g-node.org/BrainGlobe/drosophila_materials/raw/master/drosophila_wingdisc_materials.zip"


def download_resources():
    """
    Retrieve the local resources path for the atlas data.

    Returns
    -------
    pathlib.Path
        The path to the directory containing the atlas resources.
    """
    resources_path = pooch.retrieve(
        gin_url, known_hash=None, processor=pooch.Unzip(), progressbar=True
    )
    return Path(resources_path[-1]).parent


def retrieve_reference_and_annotation(resources_path: Path):
    """
    Retrieve the desired reference and annotation as two numpy arrays.

    Returns
    -------
    tuple
        A tuple containing two numpy arrays. The first array is the
        reference volume, and the second array is the annotation volume.
    """
    print("loading reference and annotation volume")
    annotation_volume_path = Path(
        resources_path / "version_1_annotation.nii.gz"
    )
    assert (
        annotation_volume_path.exists()
    ), f"Annotation volume path {annotation_volume_path} does not exist."

    reference_volume_path = Path(
        resources_path
        / "template_wingdisc-CSLM-brightness-corrected-trimean.nii.gz"
    )
    assert (
        reference_volume_path.exists()
    ), f"Reference volume path {reference_volume_path} does not exist."

    annotation = load_nii(annotation_volume_path, as_array=True)
    reference = load_nii(reference_volume_path, as_array=True)
    reference = scale_and_convert_to_16_bits(reference)
    return reference, annotation


def retrieve_hemisphere_map():
    """
    Retrieve a hemisphere map for the atlas.

    If your atlas is asymmetrical, you may want to use a hemisphere map.
    This is an array in the same shape as your template,
    with 0's marking the left hemisphere, and 1's marking the right.

    If your atlas is symmetrical, ignore this function.

    Returns
    -------
    numpy.array or None
        A numpy array representing the hemisphere map,
        or None if the atlas is symmetrical.
    """
    return None


def retrieve_structure_information(resources_path: Path):
    """
    Return a list of dictionaries with information about the atlas.

    Returns a list of dictionaries, where each dictionary represents a
    structure and contains its ID, name, acronym, hierarchical path,
    and RGB triplet.
    The expected format for each dictionary is:

    .. code-block:: python
        {
            "id": int,
            "name": str,
            "acronym": str,
            "structure_id_path": list[int],
            "rgb_triplet": list[int, int, int],
        }

    Returns
    -------
    list[dict]
        A list of dictionaries, each containing information for a single
        atlas structure.
    """
    label_path = resources_path / "wingdisc_annotation.txt"

    itk_labels = pd.DataFrame(read_itk_labels(label_path, 2))
    atlas_info = pd.DataFrame(columns=["id", "name", "acronym", "rgb_triplet"])
    for _, row in itk_labels.iterrows():
        atlas_info.loc[len(atlas_info)] = {
            "id": row["id"],
            "name": row["name"],
            "acronym": row["acronym"],
            "rgb_triplet": list(row["rgb_triplet"]),
        }
    root_info = pd.DataFrame(
        {
            "id": 997,
            "name": ["root"],
            "acronym": ["root"],
            "rgb_triplet": [[255, 255, 255]],
        }
    )
    atlas_info = pd.concat([root_info, atlas_info], ignore_index=True)
    atlas_info["structure_id_path"] = atlas_info["id"].apply(
        lambda row: [997, row] if row != 997 else [997]
    )
    atlas_info = atlas_info[
        ["id", "name", "acronym", "structure_id_path", "rgb_triplet"]
    ]
    atlas_info = atlas_info.to_dict("records")
    return atlas_info


def retrieve_or_construct_meshes(annotated_volume, structures, resources_path):
    """
    Return a dictionary of IDs and corresponding paths to mesh files.

    Some atlases are packaged with mesh files; in these cases, download
    those meshes. Otherwise, construct the meshes using helper functions.

    Parameters
    ----------
    annotated_volume : numpy.ndarray
        The annotation volume.
    ROOT_ID : int
        The ID of the root structure in the atlas hierarchy.

    Returns
    -------
    dict
        A dictionary mapping structure IDs to their mesh file paths.
    """
    download_path = DEFAULT_WORKDIR / "wingdisc_meshes"
    download_path.mkdir(exist_ok=True, parents=True)
    meshes_dict = construct_meshes_from_annotation(
        download_path, annotated_volume, structures
    )
    return meshes_dict


def retrieve_additional_references():
    """
    Return a dictionary of additional reference images.

    This function only needs editing if the atlas has additional reference
    images. It should return a dictionary that maps the name of each
    additional reference image to an image stack containing its data.

    Returns
    -------
    dict
        A dictionary where keys are reference names (str) and values are
        image stacks (numpy.ndarray).
    """
    additional_references = {}
    return additional_references


### If the code above this line has been filled correctly, nothing needs to be
### edited below (unless variables need to be passed between the functions).
if __name__ == "__main__":
    bg_root_dir = Path.home() / "brainglobe_workingdir" / ATLAS_NAME
    bg_root_dir.mkdir(exist_ok=True, parents=True)
    resources_path = download_resources()
<<<<<<< HEAD
    structures = retrieve_structure_information(resources_path)
    reference_volume, annotated_volume = retrieve_reference_and_annotation(resources_path)
=======
    reference_volume, annotated_volume = retrieve_reference_and_annotation(
        resources_path
    )
>>>>>>> 2f78f952
    hemispheres_stack = retrieve_hemisphere_map()
    meshes_dict = retrieve_or_construct_meshes(annotated_volume, structures, resources_path)

    output_filename = wrapup_atlas_from_data(
        atlas_name=ATLAS_NAME,
        atlas_minor_version=__version__,
        citation=CITATION,
        atlas_link=ATLAS_LINK,
        species=SPECIES,
        resolution=(RESOLUTION,) * 3,
        orientation=ORIENTATION,
        root_id=ROOT_ID,
        reference_stack=reference_volume,
        annotation_stack=annotated_volume,
        structures_list=structures,
        meshes_dict=meshes_dict,
        working_dir=bg_root_dir,
        hemispheres_stack=None,
        cleanup_files=False,
        compress=True,
        scale_meshes=True,
    )<|MERGE_RESOLUTION|>--- conflicted
+++ resolved
@@ -217,14 +217,8 @@
     bg_root_dir = Path.home() / "brainglobe_workingdir" / ATLAS_NAME
     bg_root_dir.mkdir(exist_ok=True, parents=True)
     resources_path = download_resources()
-<<<<<<< HEAD
     structures = retrieve_structure_information(resources_path)
     reference_volume, annotated_volume = retrieve_reference_and_annotation(resources_path)
-=======
-    reference_volume, annotated_volume = retrieve_reference_and_annotation(
-        resources_path
-    )
->>>>>>> 2f78f952
     hemispheres_stack = retrieve_hemisphere_map()
     meshes_dict = retrieve_or_construct_meshes(annotated_volume, structures, resources_path)
 
