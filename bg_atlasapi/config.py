--- conflicted
+++ resolved
@@ -85,8 +85,6 @@
         conf.write(f)
 
 
-<<<<<<< HEAD
-=======
 def get_brainglobe_dir():
     """Return brainglobe default directory.
 
@@ -99,7 +97,6 @@
     return Path(conf["default_dirs"]["brainglobe_dir"])
 
 
->>>>>>> 745796ad
 def cli_modify_config(key=0, value=0, show=False):
     # Ensure that we choose valid paths for default directory. The path does
     # not have to exist yet, but the parent must be valid:
