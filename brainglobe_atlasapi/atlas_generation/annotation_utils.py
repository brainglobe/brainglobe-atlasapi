"""Helper functions to read annotation metadata from common formats."""

from pathlib import Path


def split_label_text(name: str, acronym_length=1) -> str:
    """Split label text into name + acronym.

    If the label text ends with ')', extract the acronym inside parentheses.
    Otherwise, you can specify  how many first letters
    you would like to use as acronym
    """
    if name.endswith(")"):
        name, acronym = name.split("(")
        name = name[:-1]  # ignore trailing space
        acronym = acronym[:-1]  # ignore trailing )
    else:
        if acronym_length > len(name):
            raise ValueError(
                "Acronym length cannot be longer than the name itself."
            )
        else:
            acronym = name[:acronym_length]
    return name, acronym


<<<<<<< HEAD
def read_itk_labels(path: Path, acronym_length=1) -> dict:
    """Turns ITK label data from a file into a list of dictionaries."""
=======
def read_itk_labels(path: Path) -> dict:
    """Turn ITK label data from a file into a list of dictionaries."""
>>>>>>> ab96702b
    labels = []
    with open(path) as labels_file:
        for line in labels_file:
            if not line.startswith("#"):
                raw_values = line.split(maxsplit=7)
                id = int(raw_values[0])
                rgb = tuple((int(r) for r in raw_values[1:4]))
                if raw_values[7][-1] == "\n":
                    raw_values[7] = raw_values[7][:-1]
                label_text = raw_values[7][1:-1]
                if label_text != "Clear Label":
                    name, acronym = split_label_text(
                        label_text, acronym_length
                    )
                    labels.append(
                        {
                            "id": id,
                            "name": name,
                            "rgb_triplet": rgb,
                            "acronym": acronym,
                        }
                    )
    return labels


ITK_SNAP_HEADER = """################################################
# ITK-SnAP Label Description File
# File format:
# IDX   -R-  -G-  -B-  -A--  VIS MSH  LABEL
# Fields:
#    IDX:   Zero-based index
#    -R-:   Red color component (0..255)
#    -G-:   Green color component (0..255)
#    -B-:   Blue color component (0..255)
#    -A-:   Label transparency (0.00 .. 1.00)
#    VIS:   Label visibility (0 or 1)
#    IDX:   Label mesh visibility (0 or 1)
#  LABEL:   Label description
################################################
"""

ITK_CLEAR_LABEL = '0 0 0 0 0 0 0 "Clear Label"\n'


def write_itk_labels(path: Path, labels):
    """Write ITK label data to a file."""
    with open(path, "w") as labels_file:
        labels_file.write(ITK_SNAP_HEADER)
        labels_file.write(ITK_CLEAR_LABEL)
        for label in labels:
            labels_file.write(
                f"{label['id']} "
                f"{label['rgb_triplet'][0]} "
                f"{label['rgb_triplet'][1]} "
                f"{label['rgb_triplet'][2]} 1.00 1 1 "
                f'"{label["name"] + " (" + label["acronym"] + ")"}"\n'
            )<|MERGE_RESOLUTION|>--- conflicted
+++ resolved
@@ -24,13 +24,8 @@
     return name, acronym
 
 
-<<<<<<< HEAD
 def read_itk_labels(path: Path, acronym_length=1) -> dict:
     """Turns ITK label data from a file into a list of dictionaries."""
-=======
-def read_itk_labels(path: Path) -> dict:
-    """Turn ITK label data from a file into a list of dictionaries."""
->>>>>>> ab96702b
     labels = []
     with open(path) as labels_file:
         for line in labels_file:
