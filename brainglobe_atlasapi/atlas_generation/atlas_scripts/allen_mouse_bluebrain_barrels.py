__version__ = "2"

<<<<<<< HEAD
import sys
import os
import numpy as np
=======
>>>>>>> e0cc4a01
import json
from pathlib import Path
import subprocess

import nrrd
from allensdk.api.queries.ontologies_api import OntologiesApi
from allensdk.api.queries.reference_space_api import ReferenceSpaceApi
from allensdk.core.reference_space_cache import ReferenceSpaceCache
from requests import exceptions
from tqdm import tqdm
<<<<<<< HEAD
from brainglobe_atlasapi.atlas_generation.mesh_utils import (
    Region,
    create_region_mesh,
)
=======
>>>>>>> e0cc4a01

from brainglobe_atlasapi import descriptors
from brainglobe_atlasapi.atlas_generation.wrapup import wrapup_atlas_from_data
from brainglobe_atlasapi.structure_tree_util import get_structures_tree


def create_atlas(working_dir, resolution):
    # Specify information about the atlas:
    ATLAS_NAME = "allen_mouse_bluebrain_barrels"
    SPECIES = "Mus musculus"
    ATLAS_LINK = "http://www.brain-map.org"
    CITATION = "Bolaños-Puchet S., Teska A., et al. (2024).  https://doi.org/10.1162/imag_a_00209"
    ATLAS_PACKAGER = "Axel Bisi, axel.bisi@gmail.com"
    ORIENTATION = "asr"

    # Temporary folder for nrrd files download:
    download_dir_path = working_dir / "downloading_path"
    download_dir_path.mkdir(exist_ok=True)

    # Download template volume:
    #########################################
    spacecache = ReferenceSpaceCache(
        manifest=download_dir_path / "manifest.json",
        # downloaded files are stored relative to here
        resolution=resolution,
        reference_space_key="annotation/ccf_2017",
        # use the latest version of the CCF
    )

    # Download original Allen atlas files
    template_volume, _ = spacecache.get_template_volume()
    annotated_volume_allen , _ = spacecache.get_annotation_volume()

    # Paths for atlas enhancement
    sys.path.append(working_dir / "atlas-enhancement/barrel-annotations")
    data_path = working_dir / "atlas-enhancement/barrel-annotations/data"
    annotation_path = working_dir / "downloading_path/annotation/ccf_2017/"
    os.chdir(working_dir/ "atlas-enhancement/barrel-annotations")

<<<<<<< HEAD
    # Transplant barrels into Allen annotation
    subprocess.call(["python", "transplant_barrels_nrrd_script.py", data_path, annotation_path, str(resolution)])

    # Load annotated volume:
    if resolution != 10:
        annotation_file = "annotation_barrels_{}.nrrd".format(resolution)
    else:
        raise ValueError("Resolution not supported.")
    annotated_volume = nrrd.read(data_path / annotation_file)[0]
=======
    ## TODO: import file
    # sys.run("python transplant_barrels_nrrd.py --annotation_barrels.nrrd --annotation_10.nrrd --hierarchy.json")
    # if resolution == 10:
    #    annotation_file = 'annotation_barrels_10.nrrd'
    # elif resolution == 25:
    #    annotation_file = 'annotation_barrels_25.nrrd'
    # else:
    #    raise ValueError("Resolution not supported.")

    # Load annotated volume:
    annotation_dir_path = Path(
        r"C:\Users\bisi\Github\atlas-enhancement\barrel-annotations\data\atlas"
    )
    if resolution == 10:
        annotation_dir_path = annotation_dir_path / "atlas_10um"
        annotation_file = "annotation_barrels_10.nrrd"
    elif resolution == 25:
        annotation_dir_path = annotation_dir_path / "atlas_25um"
        annotation_file = "annotation_barrels_25.nrrd"
    annotated_volume = nrrd.read(annotation_dir_path / annotation_file)[0]
>>>>>>> e0cc4a01
    print("Annotation volume loaded...")

    # Download structures tree and meshes:
    ######################################
    oapi = OntologiesApi()  # ontologies
    struct_tree = spacecache.get_structure_tree()  # structures tree

    # Find id of set of regions with mesh:
    select_set = (
        "Structures whose surfaces are represented by a precomputed mesh"
    )

    mesh_set_ids = [
        s["id"]
        for s in oapi.get_structure_sets()
        if s["description"] == select_set
    ]

    # Get structures with mesh for both versions
    structs_with_mesh = struct_tree.get_structures_by_set_id(mesh_set_ids)
<<<<<<< HEAD
    structs_with_barrels = json.load(open(data_path / 'hierarchy.json'))
=======
    structs_with_barrels = json.load(
        open(annotation_dir_path / "hierarchy.json")
    )
>>>>>>> e0cc4a01

    # Add barrels structures to Allen structures
    def find_dicts_with_key_containing_substring(d, key, substring):
        """
        Recursively find all dictionaries within a nested dictionary that contain a specific substring
        in the value associated with a given key.

        Args:
        d (dict): The input dictionary.
        key (str): The key to search for.
        substring (str): The substring to search for in the value associated with the key.

        Returns:
        list: A list of dictionaries that contain the key with a value containing the substring.
        """
        if not isinstance(d, dict):
            raise ValueError("Input should be a dictionary")

        matching_dicts = []

        def recurse(sub_d):
            contains_substring = False

            for k, v in sub_d.items():
                if isinstance(v, dict):
                    recurse(v)
                elif isinstance(v, list):
                    for item in v:
                        if isinstance(item, dict):
                            recurse(item)
                if k == key and substring in str(v):
                    contains_substring = True

            if contains_substring:
                matching_dicts.append(sub_d)

        recurse(d)

        return matching_dicts

    matching_dicts = find_dicts_with_key_containing_substring(
        structs_with_barrels, key="name", substring="barrel"
    )
    matching_dicts = [
        d
        for d in matching_dicts
        if d["graph_order"] in [52, 53, 54, 55, 56, 57]
    ]
    main_barrel_parent_struct = [
        s for s in structs_with_mesh if s["acronym"] == "SSp-bfd"
    ][0]
    structures_present = [
        "SSp-bfd1",
        "SSp-bfd2/3",
        "SSp-bfd4",
        "SSp-bfd5",
        "SSp-bfd6a",
        "SSp-bfd6b",
    ]  # keep laminar structures
    keys_to_keep = [
        "acronym",
        "graph_id",
        "graph_order",
        "id",
        "name",
        "rgb_triplet",
        "structure_set_ids",
        "structure_id_path",
    ]
    dict_to_add = []
    for d in matching_dicts:
        # Ignore parent-level SSp-bfd layers
        if d["acronym"] in structures_present:
            print("Skipping", d, "already present.")
            continue
        # Ignore sub-structures layer 2 and 3 to keep layer 2/3 structure
        if d["graph_order"] == 53 and d["acronym"] in ["SSp-bfd2", "SSp-bfd3"]:
            print("Excluding", d, "to keep layer 2/3 structure only.")
            continue
        elif d["graph_order"] == 54 and (
            "layer 2" in d["name"] or "layer 3" in d["name"]
        ):
            print("Excluding", d, "to keep layer 2/3 structure only.")
            continue
        else:
            current_id = d["id"]
            # Find corresponding parent structure
            if d["graph_order"] == 52:  # barrel-level -> find SSp-bfd
                # Create new structure_id_path for barrel structure
                d["structure_id_path"] = main_barrel_parent_struct[
                    "structure_id_path"
                ] + [current_id]
            elif (
                d["graph_order"] == 53
            ):  # barrel layer-level -> find SSp-bfd-barrel also
                parent_struct_id = d["parent_structure_id"]
                parent_struct = [
                    s for s in matching_dicts if s["id"] == parent_struct_id
                ][0]
                parent_struct["structure_id_path"] = main_barrel_parent_struct[
                    "structure_id_path"
                ] + [parent_struct_id]
                # Create new structure_id_path for barrel-layer structure
                d["structure_id_path"] = (
                    main_barrel_parent_struct["structure_id_path"]
                    + [d["parent_structure_id"]]
                    + [current_id]
                )

            # Complete with other keys
            d["rgb_triplet"] = main_barrel_parent_struct["rgb_triplet"]
            d["graph_id"] = 1
            d["structure_set_ids"] = None
            dict_to_add.append({k: d[k] for k in keys_to_keep})

    # Add list of dicts to structs_with_mesh
    structs_with_mesh = structs_with_mesh + dict_to_add
    print("Added the following structures to the atlas:")
    for d in dict_to_add:
        print(d["name"])

    # Directory for mesh saving:
    meshes_dir = working_dir / descriptors.MESHES_DIRNAME

    tree = get_structures_tree(structs_with_mesh)
    print(
        f"Number of brain regions: {tree.size()}, "
        f"max tree depth: {tree.depth()}"
    )

    # generate binary mask for mesh creation
    labels = np.unique(annotated_volume).astype(np.int_)
    for key, node in tree.nodes.items():
        if key in labels:
            is_label = True
        else:
            is_label = False

        node.data = Region(is_label)

    space = ReferenceSpaceApi()
    meshes_dict = dict()
    for s in tqdm(structs_with_mesh):
        name = s["id"]
        filename = meshes_dir / f"{name}.obj"
        try:
            space.download_structure_mesh(
                structure_id=s["id"],
                ccf_version="annotation/ccf_2017",
                file_name=filename,
            )
            meshes_dict[name] = filename
        except (exceptions.HTTPError, ConnectionError):
            print(f"Failed to download mesh for {s['name']} ({s['id']})")
            print('Creating mesh for', s['name'])
            # Create mesh
            root_id = 997
            closing_n_iters = 2
            decimate_fraction = 0.3
            smooth = True
            create_region_mesh(
                (
                    meshes_dir,
                    node,
                    tree,
                    labels,
                    annotated_volume,
                    root_id,
                    closing_n_iters,
                    decimate_fraction,
                    smooth,
                )
            )

    # Loop over structures, remove entries not used:
    for struct in structs_with_mesh:
        [
            struct.pop(k)
            for k in ["graph_id", "structure_set_ids", "graph_order"]
        ]

    # Wrap up, compress, and remove file:0
    print("Finalising atlas")
    output_filename = wrapup_atlas_from_data(
        atlas_name=ATLAS_NAME,
        atlas_minor_version=__version__,
        citation=CITATION,
        atlas_link=ATLAS_LINK,
        species=SPECIES,
        resolution=(resolution,) * 3,
        orientation=ORIENTATION,
        root_id=997,
        reference_stack=template_volume,
        annotation_stack=annotated_volume,
        structures_list=structs_with_mesh,
        meshes_dict=meshes_dict,
        working_dir=working_dir,
        hemispheres_stack=None,
        cleanup_files=False,
        compress=True,
        additional_metadata={"atlas_packager": ATLAS_PACKAGER},
    )

    return output_filename


if __name__ == "__main__":
    RES_UM = 10
    # Generated atlas path:
    bg_root_dir = (
        Path.home()
        / "Desktop"
        / "brainglobe_workingdir"
        / "allen_mouse_bluebrain_barrels"
    )
    bg_root_dir.mkdir(exist_ok=True)

    create_atlas(bg_root_dir, RES_UM)<|MERGE_RESOLUTION|>--- conflicted
+++ resolved
@@ -1,11 +1,8 @@
 __version__ = "2"
 
-<<<<<<< HEAD
 import sys
 import os
 import numpy as np
-=======
->>>>>>> e0cc4a01
 import json
 from pathlib import Path
 import subprocess
@@ -16,13 +13,10 @@
 from allensdk.core.reference_space_cache import ReferenceSpaceCache
 from requests import exceptions
 from tqdm import tqdm
-<<<<<<< HEAD
 from brainglobe_atlasapi.atlas_generation.mesh_utils import (
     Region,
     create_region_mesh,
 )
-=======
->>>>>>> e0cc4a01
 
 from brainglobe_atlasapi import descriptors
 from brainglobe_atlasapi.atlas_generation.wrapup import wrapup_atlas_from_data
@@ -62,7 +56,6 @@
     annotation_path = working_dir / "downloading_path/annotation/ccf_2017/"
     os.chdir(working_dir/ "atlas-enhancement/barrel-annotations")
 
-<<<<<<< HEAD
     # Transplant barrels into Allen annotation
     subprocess.call(["python", "transplant_barrels_nrrd_script.py", data_path, annotation_path, str(resolution)])
 
@@ -72,28 +65,6 @@
     else:
         raise ValueError("Resolution not supported.")
     annotated_volume = nrrd.read(data_path / annotation_file)[0]
-=======
-    ## TODO: import file
-    # sys.run("python transplant_barrels_nrrd.py --annotation_barrels.nrrd --annotation_10.nrrd --hierarchy.json")
-    # if resolution == 10:
-    #    annotation_file = 'annotation_barrels_10.nrrd'
-    # elif resolution == 25:
-    #    annotation_file = 'annotation_barrels_25.nrrd'
-    # else:
-    #    raise ValueError("Resolution not supported.")
-
-    # Load annotated volume:
-    annotation_dir_path = Path(
-        r"C:\Users\bisi\Github\atlas-enhancement\barrel-annotations\data\atlas"
-    )
-    if resolution == 10:
-        annotation_dir_path = annotation_dir_path / "atlas_10um"
-        annotation_file = "annotation_barrels_10.nrrd"
-    elif resolution == 25:
-        annotation_dir_path = annotation_dir_path / "atlas_25um"
-        annotation_file = "annotation_barrels_25.nrrd"
-    annotated_volume = nrrd.read(annotation_dir_path / annotation_file)[0]
->>>>>>> e0cc4a01
     print("Annotation volume loaded...")
 
     # Download structures tree and meshes:
@@ -114,13 +85,8 @@
 
     # Get structures with mesh for both versions
     structs_with_mesh = struct_tree.get_structures_by_set_id(mesh_set_ids)
-<<<<<<< HEAD
     structs_with_barrels = json.load(open(data_path / 'hierarchy.json'))
-=======
-    structs_with_barrels = json.load(
-        open(annotation_dir_path / "hierarchy.json")
-    )
->>>>>>> e0cc4a01
+
 
     # Add barrels structures to Allen structures
     def find_dicts_with_key_containing_substring(d, key, substring):
@@ -332,7 +298,6 @@
     # Generated atlas path:
     bg_root_dir = (
         Path.home()
-        / "Desktop"
         / "brainglobe_workingdir"
         / "allen_mouse_bluebrain_barrels"
     )
