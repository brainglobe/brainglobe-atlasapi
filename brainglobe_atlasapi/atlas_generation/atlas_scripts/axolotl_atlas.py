--- conflicted
+++ resolved
@@ -77,15 +77,8 @@
 
         for row in axolotl_dict_reader:
             if "label_id" in row:
-<<<<<<< HEAD
-                row["id"] = row.pop("label_id")  
-                row["acronym"] = row.pop("Abbreviation/reference") 
-=======
                 row["id"] = row.pop("label_id")  # Replace 'label_id' with 'id'
-                row["acronym"] = row.pop(
-                    "Abbreviation/reference"
-                )  # Replace "Abbreviation/reference" with "acronym"
->>>>>>> e0cd2c21
+                row["acronym"] = row.pop("Abbreviation/reference") # Replace "Abbreviation/reference" with "acronym" 
                 row["name"] = row.pop("label_name")
                 row["rgb_triplet"] = [255, 0, 0]
                 row.pop("hemisphere")
@@ -151,13 +144,8 @@
     }
     hierarchy.append(root_dict)
 
-<<<<<<< HEAD
-    tree = get_structures_tree(hierarchy)
-
-    # Generate binary mask for mesh creation
-    labels = np.unique(annotation_image).astype(np.int_)  
-=======
-    # output_file = working_dir / "updated_axolotl.csv"
+
+    # output_file = working_dir / "updated_axolotl.csv"  
 
     # with open(output_file, mode="w", newline="") as outfile:
     #     fieldnames = hierarchy[0].keys()
@@ -172,10 +160,7 @@
     tree = get_structures_tree(hierarchy)
 
     # Generate binary mask for mesh creation
-    labels = np.unique(annotation_image).astype(
-        np.int_
-    )  # Find all unique values in the array and convert them to integers
->>>>>>> e0cd2c21
+    labels = np.unique(annotation_image).astype(np.int_)  # Find all unique values in the array and convert them to integers
     for key, node in tree.nodes.items():
         # Check if the node's key is in the list of labels
         is_label = key in labels
@@ -198,11 +183,8 @@
         total=tree.size(),
         description="Creating meshes",
     ):
-<<<<<<< HEAD
         
-=======
-
->>>>>>> e0cd2c21
+    
         create_region_mesh(
             [
                 meshes_dir_path,  # Directory where mesh files will be saved
@@ -226,25 +208,12 @@
 
     # Create a dictionary to store mappings of structure IDs to mesh file paths
     meshes_dict = {}
-<<<<<<< HEAD
-    structures_with_mesh = []  
+    structures_with_mesh = []  # List to keep track of structures that have valid meshes
 
     for s in hierarchy:
         # Construct the path to the mesh file using the structure ID
-        mesh_path = meshes_dir_path / f"{s['id']}.obj" 
+        mesh_path = meshes_dir_path / f"{s['id']}.obj" # value of the variable will be assigned to the path of each mesh file 
         
-=======
-    structures_with_mesh = (
-        []
-    )  # List to keep track of structures that have valid meshes
-
-    for s in hierarchy:
-        # Construct the path to the mesh file using the structure ID
-        mesh_path = (
-            meshes_dir_path / f"{s['id']}.obj"
-        )  # value of the variable will be assigned to the path of each mesh file
-
->>>>>>> e0cd2c21
         # Check if the mesh file exists
         if not mesh_path.exists():
             print(f"No mesh file exists for: {s}, ignoring it.")
@@ -254,17 +223,9 @@
         if mesh_path.stat().st_size < 512:
             print(f"OBJ file for {s} is too small, ignoring it.")
             continue
-<<<<<<< HEAD
         
-        structures_with_mesh.append(s)  
-        meshes_dict[s["id"]] = mesh_path  
-=======
-
         structures_with_mesh.append(s)  # Add the structure to the list
-        meshes_dict[s["id"]] = (
-            mesh_path  # Map the structure ID to the mesh path, the dictionary with key:value pair such as "15": "C//Users...."
-        )
->>>>>>> e0cd2c21
+        meshes_dict[s["id"]] = mesh_path  # Map the structure ID to the mesh path, the dictionary with key:value pair such as "15": "C//Users...."
 
     # Print the total number of structures that have valid meshes
     print(
@@ -295,27 +256,12 @@
     )
 
     return output_filename
-<<<<<<< HEAD
- 
-=======
-
-
-# If run from main python file
->>>>>>> e0cd2c21
+
+# If run from main python file 
 if __name__ == "__main__":
     res = 40, 40, 40  # Resolution tuple
     home = str(Path.home())
     bg_root_dir = Path.home() / "brainglobe_workingdir"
-<<<<<<< HEAD
-    bg_root_dir.mkdir(exist_ok=True, parents=True)  
+    bg_root_dir.mkdir(exist_ok=True, parents=True)  # Create working directory if it doesn't exist
     
-    create_atlas(bg_root_dir, res) 
-=======
-    bg_root_dir.mkdir(
-        exist_ok=True, parents=True
-    )  # Create working directory if it doesn't exist
-
-    create_atlas(
-        bg_root_dir, res
-    )  # runs everything in the working directory created with the resolution we defined
->>>>>>> e0cd2c21
+    create_atlas(bg_root_dir, res) #runs everything in the working directory created with the resolution we defined 