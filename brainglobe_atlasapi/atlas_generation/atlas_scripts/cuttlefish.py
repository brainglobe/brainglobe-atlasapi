--- conflicted
+++ resolved
@@ -2,6 +2,7 @@
 
 import csv
 import glob as glob
+import time
 import time
 from pathlib import Path
 import nrrd
@@ -252,14 +253,7 @@
     print("Processing brain template:")
     brain_template = load.load_nii(template_path, as_array=True)
 
-<<<<<<< HEAD
-=======
-    # check the transformed version of the hierarchy.csv file
-    # print(hierarchy)
-    # df = pd.DataFrame(hierarchy)
-    # df.to_csv('hierarchy_test.csv')
-
->>>>>>> d7e5e3ca
+    # generate binary mask for mesh creation
     # generate binary mask for mesh creation
     labels = np.unique(readdata).astype(np.int_)
     for key, node in tree.nodes.items():
@@ -274,12 +268,8 @@
     atlas_dir_name = f"{ATLAS_NAME}_{resolution[0]}um_v1.{__version__}"
     mesh_dir = Path(working_dir) / ATLAS_NAME / atlas_dir_name / "meshes"
     mesh_dir.mkdir(exist_ok=True, parents=True)
-<<<<<<< HEAD
     
     # define smoothing information for meshes
-=======
-
->>>>>>> d7e5e3ca
     closing_n_iters = 2
     decimate_fraction = 0.3
     smooth = True
