--- conflicted
+++ resolved
@@ -7,13 +7,10 @@
 
 import pooch
 from brainglobe_utils.IO.image import load
-<<<<<<< HEAD
 from numpy.typing import NDArray
 from pygltflib import GLTF2
 from vedo import Mesh, write
 from rich.progress import track
-=======
->>>>>>> 64c1fd31
 
 from brainglobe_atlasapi import utils
 from brainglobe_atlasapi.atlas_generation.mesh_utils import (
@@ -267,7 +264,6 @@
     # df = pd.DataFrame(hierarchy)
     # df.to_csv('hierarchy_test.csv')
 
-<<<<<<< HEAD
         # generate binary mask for mesh creation
     labels = np.unique(readdata).astype(np.int_)
     for key, node in tree.nodes.items():
@@ -278,13 +274,10 @@
 
         node.data = Region(is_label)
 
-=======
->>>>>>> 64c1fd31
     # write meshes
     atlas_dir_name = f"{ATLAS_NAME}_{resolution[0]}um_v1.{__version__}"
     mesh_dir = Path(working_dir) / ATLAS_NAME / atlas_dir_name / "meshes"
     mesh_dir.mkdir(exist_ok=True, parents=True)
-<<<<<<< HEAD
     
     closing_n_iters = 2
     decimate_fraction = 0.3
@@ -317,9 +310,6 @@
         " minutes",
     )
     
-=======
-
->>>>>>> 64c1fd31
     # create meshes_dict
     meshes_dict = dict()
     structures_with_mesh = []
