--- conflicted
+++ resolved
@@ -76,7 +76,6 @@
         for index, id in enumerate(hierarchy[i]["structure_id_path"]):
             hierarchy[i]["structure_id_path"][index] = str(prev) + str(id)
             prev = hierarchy[i]["structure_id_path"][index]
-<<<<<<< HEAD
     
     # fix 'parent_structure_id' for VS and HR
     hierarchy[55]['parent_structure_id']=int(str(hierarchy[i]['parent_structure_id'])[:-1])
@@ -85,9 +84,6 @@
     # remove erroneous key for the VS region (error due to commas being included in the 'function' column)
     hierarchy[-2].pop(None)
     
-=======
-
->>>>>>> e440e5b1
     # add the 'root' structure
     hierarchy.append(
         {
@@ -109,7 +105,6 @@
     # apply colour map to each region
     print("Applying colours:")
     f = open(brain_scene_path)
-<<<<<<< HEAD
     brain_scene = json.load(f)
     colourmap = brain_scene['params']['colors']
     
@@ -145,16 +140,6 @@
     #df = pd.DataFrame(hierarchy)
     #df.to_csv('hierarchy_test.csv')
     
-=======
-    brain_scene = json.load()
-    colormap = brain_scene["params"]["colors"]
-
-    print(colormap)
-    f.close()
-    # check the transformed version of the hierarchy.csv file
-    # print(hierarchy)
-
->>>>>>> e440e5b1
     return None
 
 
