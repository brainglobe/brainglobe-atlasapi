__version__ = "0"

import csv
import glob as glob
from pathlib import Path
from typing import Tuple

import brainglobe_space as bg
import numpy as np
import pooch
from brainglobe_utils.IO.image import load
from numpy.typing import NDArray
from pygltflib import GLTF2
from vedo import Mesh, write

from brainglobe_atlasapi import utils
from brainglobe_atlasapi.atlas_generation.wrapup import wrapup_atlas_from_data


def hex_to_rgb(hex):
    hex = hex.lstrip("#")
    rgb = []
    for i in (0, 2, 4):
        decimal = int(hex[i : i + 2], 16)
        rgb.append(decimal)

    return rgb


def points_and_triangles_from_gltf(
    gltf, mesh_index
) -> Tuple[NDArray, NDArray]:
    """
    Extracts points and triangles from a GLTF mesh.
    See "Decode numpy arrays from GLTF2" at
    https://gitlab.com/dodgyville/pygltflib

    Parameters
    ----------
    gltf : object
        The GLTF object containing the mesh data.
    mesh_index : int
        The index of the mesh to extract data from.

    Returns
    -------
    Tuple[NDArray, NDArray]
        A tuple containing two numpy arrays:
        - points:
            An array of shape (n, 3) representing the vertex positions.
        - triangles:
            An array of shape (m, 3) representing the triangle indices.
    """
    binary_blob = gltf.binary_blob()

    triangles_accessor = gltf.accessors[
        gltf.meshes[mesh_index].primitives[0].indices
    ]
    triangles_buffer_view = gltf.bufferViews[triangles_accessor.bufferView]
    triangles = np.frombuffer(
        binary_blob[
            triangles_buffer_view.byteOffset
            + triangles_accessor.byteOffset : triangles_buffer_view.byteOffset
            + triangles_buffer_view.byteLength
        ],
        dtype="uint16",  # cuttlefish triangle indices are uint16
        count=triangles_accessor.count,
    ).reshape((-1, 3))

    points_accessor = gltf.accessors[
        gltf.meshes[mesh_index].primitives[0].attributes.POSITION
    ]
    points_buffer_view = gltf.bufferViews[points_accessor.bufferView]
    points = np.frombuffer(
        binary_blob[
            points_buffer_view.byteOffset
            + points_accessor.byteOffset : points_buffer_view.byteOffset
            + points_buffer_view.byteLength
        ],
        dtype="float32",
        count=points_accessor.count * 3,
    ).reshape((-1, 3))

    return points, triangles


def write_obj(points, triangles, obj_filepath):
    mesh = Mesh((points, triangles))
    write(mesh, str(obj_filepath))


def create_atlas(working_dir, resolution):
    ATLAS_NAME = "columbia_cuttlefish"
    SPECIES = "Sepia bandensis"
    ATLAS_LINK = "https://www.cuttlebase.org/"
    CITATION = (
        "Montague et al, 2023, https://doi.org/10.1016/j.cub.2023.06.007"
    )
    ORIENTATION = "srp"
    ATLAS_PACKAGER = "Jung Woo Kim"
    ADDITIONAL_METADATA = {}

    HIERARCHY_FILE_URL = "https://raw.githubusercontent.com/noisyneuron/cuttlebase-util/main/data/brain-hierarchy.csv"  # noqa E501
    TEMPLATE_URL = r"https://www.dropbox.com/scl/fo/fz8gnpt4xqduf0dnmgrat/ABflM0-v-b4_2WthGaeYM4s/Averaged%2C%20template%20brain/2023_FINAL-Cuttlebase_warped_template.nii.gz?rlkey=eklemeh57slu7v6j1gphqup4z&dl=1"  # noqa E501
    ANNOTATION_URL = r"https://www.dropbox.com/scl/fo/fz8gnpt4xqduf0dnmgrat/ALfSeAj81IM0v56bEeoTfUQ/Averaged%2C%20template%20brain/2023_FINAL-Cuttlebase_warped_template_lobe-labels.nii.seg.nrrd?rlkey=eklemeh57slu7v6j1gphqup4z&dl=1"  # noqa E501
    MESH_URL = r"https://www.cuttlebase.org/assets/models/cuttlefish_brain.glb"

    download_dir_path = working_dir / "downloads"
    download_dir_path.mkdir(exist_ok=True)

    # download hierarchy files
    utils.check_internet_connection()
    hierarchy_path = pooch.retrieve(
        HIERARCHY_FILE_URL,
        known_hash="023418e626bdefbd177d4bb8c08661bd63a95ccff47720e64bb7a71546935b77",
        progressbar=True,
    )

    # import cuttlefish .nrrd file
    annotation_path = pooch.retrieve(
        ANNOTATION_URL,
        known_hash="768973251b179902ab48499093a4cc870cb6507c09ce46ff76b8203daf243f82",
        progressbar=True,
    )

    import nrrd

    # process brain annotation file. There are a total of 70 segments.
    print("Processing brain annotations:")
    readdata, header = nrrd.read(annotation_path)

    # Extract annotation mapping information from nrrd headers,
    # to be applied to hierarchy file later.
    mapping = []
    for n in range(0, 70):
        mapping.append(
            {
                "color": header[f"Segment{n}_Color"],
                "id": header[f"Segment{n}_LabelValue"],
                "acronym": header[f"Segment{n}_Name"],
            }
        )

    # convert the color information stored as a string of 3 RGB floats
    # into a list of 3 RGB integers from 0 to 255.
    for index, Map in enumerate(mapping):
        mapping[index]["color"] = Map["color"].split(" ")
        mapping[index]["color"] = list(map(float, mapping[index]["color"]))
        mapping[index]["color"] = [
            int(255 * x) for x in mapping[index]["color"]
        ]

    # print(mapping)
    # df = pd.DataFrame(mapping)
    # df.to_csv('mappingtest.csv')

    # create dictionaries
    print("Creating structure tree")
    with open(
        hierarchy_path, mode="r", encoding="utf-8-sig"
    ) as cuttlefish_file:
        cuttlefish_dict_reader = csv.DictReader(cuttlefish_file)

        # empty list to populate with dictionaries
        hierarchy = []

        # parse through csv file and populate hierarchy list
        for row in cuttlefish_dict_reader:
            if row["hasSides"] == "Y":
                leftSide = dict(row)
                leftSide["abbreviation"] = leftSide["abbreviation"] + "l"
                leftSide["name"] = leftSide["name"] + " (left)"

                rightSide = dict(row)
                rightSide["abbreviation"] = rightSide["abbreviation"] + "r"
                rightSide["name"] = rightSide["name"] + " (right)"

                hierarchy.append(leftSide)
                hierarchy.append(rightSide)
            else:
                hierarchy.append(row)

    # use layers to give IDs to regions which do not have existing IDs.
    layer1 = 100
    layer2 = 200
    # remove 'hasSides' and 'function' keys,
    # reorder and rename the remaining keys
    for i in range(0, len(hierarchy)):
        hierarchy[i]["acronym"] = hierarchy[i].pop("abbreviation")
        hierarchy[i].pop("hasSides")
        hierarchy[i].pop("function")
        hierarchy[i]["structure_id_path"] = list(
            (map(int, (hierarchy[i]["index"].split("-"))))
        )
        hierarchy[i]["structure_id_path"].insert(0, 999)
        hierarchy[i].pop("index")
        if (
            len(hierarchy[i]["structure_id_path"]) < 4
            and hierarchy[i]["structure_id_path"][-2] != 3
        ):
            if len(hierarchy[i]["structure_id_path"]) == 3:
                hierarchy[i]["id"] = layer2
                layer2 += 1
            elif len(hierarchy[i]["structure_id_path"]) == 2:
                hierarchy[i]["id"] = layer1
                layer1 += 1
        if hierarchy[i]["acronym"] == "SB":
            hierarchy[i]["id"] = 71
        elif hierarchy[i]["acronym"] == "IB":
            hierarchy[i]["id"] = 72

    # remove erroneous key for the VS region
    # (error due to commas being included in the 'function' column)
    hierarchy[-3].pop(None)
    hierarchy[-4].pop(None)

    # add the 'root' structure
    hierarchy.append(
        {
            "name": "root",
            "acronym": "root",
            "structure_id_path": [999],
            "id": 999,
        }
    )

    # apply colour and id map to each region
    for index, region in enumerate(hierarchy):
        for Map in mapping:
            if region["acronym"] == Map["acronym"]:
                hierarchy[index]["rgb_triplet"] = Map["color"]
                hierarchy[index]["id"] = int(Map["id"])

    # amend each region's structure_id_path by iterating through entire list,
    # and replacing dummy values with actual ID values.
    for i in range(0, len(hierarchy)):
        if len(hierarchy[i]["structure_id_path"]) == 2:
            hierarchy[i]["structure_id_path"][1] = hierarchy[i]["id"]
            len2_shortest_index = i

        elif len(hierarchy[i]["structure_id_path"]) == 3:
            hierarchy[i]["structure_id_path"][1] = hierarchy[
                len2_shortest_index
            ]["id"]
            hierarchy[i]["structure_id_path"][2] = hierarchy[i]["id"]
            len3_shortest_index = i

        elif len(hierarchy[i]["structure_id_path"]) == 4:
            hierarchy[i]["structure_id_path"][1] = hierarchy[
                len2_shortest_index
            ]["id"]
            hierarchy[i]["structure_id_path"][2] = hierarchy[
                len3_shortest_index
            ]["id"]
            hierarchy[i]["structure_id_path"][3] = hierarchy[i]["id"]

    # original atlas does not give colours to some regions, so we give
    # random RGB triplets to regions without specified RGB triplet values
    random_rgb_triplets = [
        [156, 23, 189],
        [45, 178, 75],
        [231, 98, 50],
        [12, 200, 155],
        [87, 34, 255],
        [190, 145, 66],
        [64, 199, 225],
        [255, 120, 5],
        [10, 45, 90],
        [145, 222, 33],
        [35, 167, 204],
        [76, 0, 89],
        [27, 237, 236],
        [255, 255, 255],
    ]

    n = 0
    for index, region in enumerate(hierarchy):
        if "rgb_triplet" not in region:
            hierarchy[index]["rgb_triplet"] = random_rgb_triplets[n]
            n = n + 1

    # give filler acronyms for regions without specified acronyms
    missing_acronyms = [
        "SpEM",
        "VLC",
        "BsLC",
        "SbEM",
        "PLC",
        "McLC",
        "PvLC",
        "BLC",
        "PeM",
        "OTC",
        "NF",
    ]
    n = 0
    for index, region in enumerate(hierarchy):
        if hierarchy[index]["acronym"] == "":
            hierarchy[index]["acronym"] = missing_acronyms[n]
            n = n + 1

    # import cuttlefish .nii file
    template_path = pooch.retrieve(
        TEMPLATE_URL,
        known_hash="195125305a11abe6786be1b32830a8aed1bc8f68948ad53fa84bf74efe7cbe9c",  # noqa E501
        progressbar=True,
    )

    # process brain template MRI file
    print("Processing brain template:")
    brain_template = load.load_nii(template_path, as_array=True)

    # check the transformed version of the hierarchy.csv file
    # print(hierarchy)
    # df = pd.DataFrame(hierarchy)
    # df.to_csv('hierarchy_test.csv')

    source_space = bg.AnatomicalSpace(
        "srp"
    )  # origin for the stack to be plotted

    # write meshes
    mesh_source_origin = ("Right", "Anterior", "Inferior")
    mesh_source_space = bg.AnatomicalSpace(
        mesh_source_origin, brain_template.shape
    )
    print(brain_template.shape)
    atlas_dir_name = f"{ATLAS_NAME}_{resolution[0]}um_v1.{__version__}"
    mesh_dir = Path(working_dir) / ATLAS_NAME / atlas_dir_name / "meshes"
    mesh_dir.mkdir(exist_ok=True, parents=True)
    glbfile = pooch.retrieve(MESH_URL, known_hash=None, progressbar=True)
    gltf = GLTF2.load(glbfile)

    transformation_matrix = np.array([[0, 0, -1], [1, 0, 0], [0, -1, 0]])
    displacement = np.array([11.150002, 14.350002, 0])

    for node in gltf.nodes:
        # print(node)
        # gltf stores meshes/nodes in alphabetical order of region name!
        # given that the gtlf meshes id don't match the region ids,
        # match the mesh names to our region names to find the correct id
        for region in hierarchy:
            if node.name == region["acronym"]:
                mesh_id = region["id"]
                break
            else:
                mesh_id = -1

        # the following code tests for which meshes did not have a corresponding region in
        # our hierarchy region list.
        # they are: C, GLASS and SK.
        # manual checking on Blender shows that:
        # SK is the cuttlefish body (unnecessary)
        # GLASS is the overall mesh for the brain
        # C is the cartilage behind the brain (unnecessary)

        # if mesh_id == -1:
        #    print("error for ", node)

        mesh_index = node.mesh
        print(
            f"writing mesh for region {gltf.meshes[mesh_index].name}"
            f" and index {mesh_index}"
        )
        points, triangles = points_and_triangles_from_gltf(
            gltf=gltf, mesh_index=mesh_index
        )
<<<<<<< HEAD
        # figure out what number to put here
        points = np.multiply(points, 40000)
=======

        points = np.multiply(points, 2000)
>>>>>>> ee46a9c4
        mapped_points = mesh_source_space.map_points_to("pri", points)
        print(mapped_points)

        for index, p in enumerate(mapped_points):
            mapped_points[index] = np.add(p, displacement)
        print(mapped_points)
        # points need to be transformed from SRP to ASR
        # see `map_points to` function in `brainglobe-space`,
        # e.g. https://github.com/brainglobe/brainglobe-space?tab=readme-ov-file#the-anatomicalspace-class # noqa E501

        write_obj(mapped_points, triangles, mesh_dir / f"{mesh_id}.obj")

    # we need to think about the points' scale (should be in microns)!

    # create meshes for regions that don't have a premade mesh, e.g. the root?
    # in a separate loop

    # create meshes_dict
    meshes_dict = dict()
    structures_with_mesh = []
    for s in hierarchy:
        # check if a mesh was created
        mesh_path = mesh_dir / f"{s['id']}.obj"
        if not mesh_path.exists():
            print(f"No mesh file exists for: {s}, ignoring it.")
            continue
        else:
            # check that the mesh actually exists and isn't empty
            if mesh_path.stat().st_size < 512:
                print(f"obj file for {s} is too small, ignoring it.")
                continue
        structures_with_mesh.append(s)
        meshes_dict[s["id"]] = mesh_path

    print(
        f"In the end, {len(structures_with_mesh)} "
        "structures with mesh are kept"
    )

    output_filename = wrapup_atlas_from_data(
        atlas_name=ATLAS_NAME,
        atlas_minor_version=__version__,
        citation=CITATION,
        atlas_link=ATLAS_LINK,
        species=SPECIES,
        resolution=resolution,
        orientation=ORIENTATION,
        root_id=999,
        reference_stack=brain_template,
        annotation_stack=readdata,
        structures_list=hierarchy,
        meshes_dict=meshes_dict,
        scale_meshes=False,
        working_dir=working_dir,
        hemispheres_stack=None,
        cleanup_files=False,
        compress=True,
        atlas_packager=ATLAS_PACKAGER,
        additional_metadata=ADDITIONAL_METADATA,
        additional_references={},
    )

    return output_filename


if __name__ == "__main__":
    res = 50, 50, 50
    home = str(Path.home())
    bg_root_dir = Path.home() / "brainglobe_workingdir"
    bg_root_dir.mkdir(exist_ok=True, parents=True)

    create_atlas(bg_root_dir, res)<|MERGE_RESOLUTION|>--- conflicted
+++ resolved
@@ -365,13 +365,8 @@
         points, triangles = points_and_triangles_from_gltf(
             gltf=gltf, mesh_index=mesh_index
         )
-<<<<<<< HEAD
         # figure out what number to put here
         points = np.multiply(points, 40000)
-=======
-
-        points = np.multiply(points, 2000)
->>>>>>> ee46a9c4
         mapped_points = mesh_source_space.map_points_to("pri", points)
         print(mapped_points)
 
