--- conflicted
+++ resolved
@@ -17,14 +17,9 @@
 
 
 def create_atlas(working_dir, resolution):
-<<<<<<< HEAD
     
     HIERARCHY_FILE_URL = 'https://raw.githubusercontent.com/noisyneuron/cuttlebase-util/main/data/brain-hierarchy.csv'
     BRAIN_SCENE_URL = 'https://raw.githubusercontent.com/noisyneuron/cuttlebase-util/main/data/brain-scene.json'
-=======
-
-    HIERARCHY_FILE_URL = "https://raw.githubusercontent.com/noisyneuron/cuttlebase-util/main/data/brain-hierarchy.csv"
->>>>>>> 1edcf828
 
     download_dir_path = working_dir / "downloads"
     download_dir_path.mkdir(exist_ok=True)
@@ -37,7 +32,6 @@
         known_hash="023418e626bdefbd177d4bb8c08661bd63a95ccff47720e64bb7a71546935b77",
         progressbar=True,
     )
-<<<<<<< HEAD
     
     
     # create dictionaries
@@ -45,12 +39,6 @@
     with open(
         hierarchy_path, mode="r", encoding="utf-8-sig"
     ) as cuttlefish_file:
-=======
-
-    # create dictionaries
-    print("Creating structure tree")
-    with open(csv_path, mode="r", encoding="utf-8-sig") as cuttlefish_file:
->>>>>>> 1edcf828
         cuttlefish_dict_reader = csv.DictReader(cuttlefish_file)
 
         # empty list to populate with dictionaries
@@ -69,7 +57,6 @@
             (map(int, (hierarchy[i]["index"].split("-"))))
         )
         hierarchy[i]["structure_id_path"].insert(0, 999)
-<<<<<<< HEAD
         hierarchy[i].pop('index')
         path_string = [str(i) for i in hierarchy[i]["structure_id_path"]]
         hierarchy[i]['id'] = int("".join(path_string))
@@ -108,26 +95,6 @@
     #print(hierarchy)
     
     
-=======
-        hierarchy[i].pop("index")
-        hierarchy[i]["parent_structure_id"] = hierarchy[i][
-            "structure_id_path"
-        ][-2]
-
-    # add the 'root' structure
-    hierarchy.append(
-        {
-            "name": "Brain",
-            "acronym": "root",
-            "structure_id_path": [999],
-            "parent_structure_id": "",
-        }
-    )
-
-    # check the transformed version of the hierarchy.csv file
-    print(hierarchy)
-
->>>>>>> 1edcf828
     return None
 
 
