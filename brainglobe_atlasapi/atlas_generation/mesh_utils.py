from scipy.ndimage import binary_closing, binary_fill_holes

try:
    from vedo import Mesh, Volume, write
    from vedo.applications import Slicer3DPlotter
except ModuleNotFoundError:
    raise ModuleNotFoundError(
        "Mesh generation with these utils requires vedo\n"
        + '   please install with "pip install vedo -U"'
    )

try:
    import mcubes
except ModuleNotFoundError:
    raise ModuleNotFoundError(
        "Mesh generation with these utils requires PyMCubes\n"
        + '   please install with "pip install PyMCubes -U"'
    )

from pathlib import Path

import numpy as np
from loguru import logger

from brainglobe_atlasapi.atlas_generation.volume_utils import (
    create_masked_array,
)

# ----------------- #
#   MESH CREATION   #
# ----------------- #


def region_mask_from_annotation(
    structure_id,
    annotation,
    structures_list,
):
    """Generate mask for a structure from an annotation file
    and a list of structures.

    Parameters
    ----------
    structure_id : int
        id of the structure
    annotation : np.array
        annotation stack for the atlas
    structures_list : list
        list of structure dictionaries

    Returns
    -------

    """

    mask_stack = np.zeros(annotation.shape, np.uint8)

    for curr_structure in structures_list:
        if structure_id in curr_structure["structure_id_path"]:
            mask_stack[annotation == curr_structure["id"]] = 1

    return mask_stack


def extract_mesh_from_mask(
    volume,
    obj_filepath=None,
    threshold=0.5,
    smooth: bool = False,
    mcubes_smooth=False,
    closing_n_iters=8,
    decimate_fraction: float = 0.6,  # keep 60% of original fertices
    use_marching_cubes=False,
    extract_largest=False,
):
    """
    Returns a vedo mesh actor with just the outer surface of a
    binary mask volume. It's faster though less accurate than
    extract_mesh_from_mask


    Parameters
    ----------
    obj_filepath: str or Path object
        path to where the .obj mesh file will be saved
    volume: 3d np.ndarray
    threshold: float
        min value to threshold the volume for isosurface extraction
    smooth: bool
        if True the surface mesh is smoothed
    use_marching_cubes: bool:
        if true PyMCubes is used to extract the volume's surface
        it's slower and less accurate than vedo though.
    mcubes_smooth: bool,
        if True mcubes.smooth is used before applying marching cubes
    closing_n_iters: int
        number of iterations of closing morphological operation.
        set to None to avoid applying morphological operations
    decimate_fraction: float  in range [0, 1].
        What fraction of the original number of vertices is to be kept.
        EG .5 means that 50% of the vertices are kept,
        the others are removed.
    tol: float
        parameter for decimation, with larger values corresponding
        to more aggressive decimation.
        EG 0.02 -> points that are closer than 2% of the size of the mesh's
        bounding box are identified and removed (only one is kept).
    extract_largest: bool
        If True only the largest region are extracted. It can cause issues for
        bilateral regions as only one will remain

    """
    # check savepath argument
    if obj_filepath is not None:
        if isinstance(obj_filepath, str):
            obj_filepath = Path(obj_filepath)

        if not obj_filepath.parents[0].exists():
            raise FileExistsError(
                "The folder where the .obj file is to be saved doesn't exist"
                + f"\n      {str(obj_filepath)}"
            )

    # Check volume argument
    if not np.isin(volume, [0, 1]).all():
        raise ValueError(
            "Argument volume should be a binary mask with only "
            "0s and 1s when passing a np.ndarray"
        )

    # Apply morphological transformations
    if closing_n_iters is not None:
        volume = binary_fill_holes(volume).astype(int)
        volume = binary_closing(volume, iterations=closing_n_iters).astype(int)

    if not use_marching_cubes:
        # Use faster algorithm
        volume = Volume(volume)
        mesh = volume.clone().isosurface(value=threshold).cap()
    else:
        print(
            "The marching cubes algorithm might be rotated "
            "compared to your volume data"
        )
        # Apply marching cubes and save to .obj
        if mcubes_smooth:
            smooth = mcubes.smooth(volume)
            vertices, triangles = mcubes.marching_cubes(smooth, 0)
        else:
            vertices, triangles = mcubes.marching_cubes(volume, 0.5)

        #  create mesh
        mesh = Mesh((vertices, triangles))

    # Cleanup and save
    if extract_largest:
        mesh = mesh.extractLargestRegion()

    # decimate
    mesh.decimate_pro(decimate_fraction)

    if smooth:
        mesh.smooth()

    if obj_filepath is not None:
        write(mesh, str(obj_filepath))

    return mesh


def create_region_mesh(args):
    """
<<<<<<< HEAD
    Automates the creation of a 3D mesh
    for a specific region in an annotated volume.
    Given a volume of annotations and a
    hierarchical structure tree, it extracts
    the region of interest
    (specified by the provided node)
    and all its children's labels
    to generate a corresponding mesh.
    The resulting mesh is saved as an .obj file in the
    specified directory.

    By default, the code avoids
    overwriting an existing mesh
    if the .obj file already exists
    in the output directory.
    Note, by default it avoids
    overwriting a structure's mesh if the
=======
    Automates the creation of a region's mesh. Given a volume of annotations
    and a structures tree, it takes the volume's region corresponding to the
    region of interest and all of it's children's labels and creates a mesh.
    It takes a tuple of arguments to facilitate sequential  processing

    Note, by default it avoids overwriting a structure's mesh if the
>>>>>>> f53f785f
    .obj file exists already.

        Parameters
        ----------
        meshes_dir_path: pathlib Path object with
        folder where meshes are saved
        tree: treelib.Tree with
        hierarchical structures information
        node: tree's node corresponding to
        the region who's mesh is being created
        labels: list of unique
        label annotations in annotated volume,
        (list(np.unique(annotated_volume)))
        annotated_volume: 3d numpy
        array with annotaed volume
        ROOT_ID: int,
        id of root structure
        (mesh creation is a bit more refined for that)
    """
    # Split arguments
    logger.debug(f"Creating mesh for region {args[1].identifier}")
    meshes_dir_path = args[0]
    node = args[1]
    tree = args[2]
    labels = args[3]
    annotated_volume = args[4]
    ROOT_ID = args[5]
    closing_n_iters = args[6]
    decimate_fraction = args[7]
    smooth = args[8]

    # Avoid overwriting existing mesh
    savepath = meshes_dir_path / f"{node.identifier}.obj"
    # if savepath.exists():
    #     logger.debug(f"Mesh file save path exists already, skipping.")
    #     return

    # Get lables for region and it's children
    stree = tree.subtree(node.identifier)
    ids = list(stree.nodes.keys())

    # Keep only labels that are in the annotation volume
    matched_labels = [i for i in ids if i in labels]

    if (
        not matched_labels
    ):  # it fails if the region and all of it's children are not in annotation
        print(f"No labels found for {node.tag}")
        return
    else:
        # Create mask and extract mesh
        mask = create_masked_array(annotated_volume, ids)

        if not np.max(mask):
            print(f"Empty mask for {node.tag}")
        else:
            if node.identifier == ROOT_ID:
                extract_mesh_from_mask(
                    mask,
                    obj_filepath=savepath,
                    smooth=smooth,
                    decimate_fraction=decimate_fraction,
                )
            else:
                extract_mesh_from_mask(
                    mask,
                    obj_filepath=savepath,
                    smooth=smooth,
                    closing_n_iters=closing_n_iters,
                    decimate_fraction=decimate_fraction,
                )


class Region(object):
    """
    Class used to add metadata to treelib.Tree during atlas creation.
    Using this means that you can then filter tree nodes depending on
    whether or not they have a mesh/label
    """

    def __init__(self, has_label):
        self.has_label = has_label


# ------------------- #
#   MESH INSPECTION   #
# ------------------- #
def compare_mesh_and_volume(mesh, volume):
    """
    Creates and interactive vedo
    visualisation to look at a reference volume
    and a mesh at the same time. Can be used to
    assess the quality of the mesh extraction.

    Parameters:
    -----------

    mesh: vedo Mesh
    volume: np.array or vtkvedoplotter Volume
    """
    if isinstance(volume, np.ndarray):
        volume = Volume(volume)

    vp = Slicer3DPlotter(volume, bg2="white", showHisto=False)
    vp.add(mesh.alpha(0.5))
    vp.show()<|MERGE_RESOLUTION|>--- conflicted
+++ resolved
@@ -170,7 +170,6 @@
 
 def create_region_mesh(args):
     """
-<<<<<<< HEAD
     Automates the creation of a 3D mesh
     for a specific region in an annotated volume.
     Given a volume of annotations and a
@@ -188,14 +187,6 @@
     in the output directory.
     Note, by default it avoids
     overwriting a structure's mesh if the
-=======
-    Automates the creation of a region's mesh. Given a volume of annotations
-    and a structures tree, it takes the volume's region corresponding to the
-    region of interest and all of it's children's labels and creates a mesh.
-    It takes a tuple of arguments to facilitate sequential  processing
-
-    Note, by default it avoids overwriting a structure's mesh if the
->>>>>>> f53f785f
     .obj file exists already.
 
         Parameters
