--- conflicted
+++ resolved
@@ -1,12 +1,9 @@
-<<<<<<< HEAD
+"""Utility functions for working with meshes."""
+
 import shutil
 
 from brainglobe_utils.general.system import get_num_processes
 from rich.progress import track
-=======
-"""Utility functions for working with meshes."""
-
->>>>>>> ff7e675a
 from scipy.ndimage import binary_closing, binary_fill_holes
 
 from brainglobe_atlasapi.structure_tree_util import (
@@ -160,15 +157,9 @@
     """
     Automate the creation of a region's mesh. Given a volume of annotations
     and a structures tree, it takes the volume's region corresponding to the
-<<<<<<< HEAD
     region of interest and all of its children's labels and creates a mesh.
     It takes a tuple of arguments to facilitate parallel processing with
-    multiprocessing.pool.map
-=======
-    region of interest and all of it's children's labels and creates a mesh.
-    It takes a tuple of arguments to facilitaed parallel processing with
     multiprocessing.pool.map.
->>>>>>> ff7e675a
 
     Note, by default it avoids overwriting a structure's mesh if the
     .obj file exists already.
@@ -287,18 +278,16 @@
         What fraction of the original number of vertices is to be kept.
         EG .5 means that 50% of the vertices are kept,
         the others are removed.
-<<<<<<< HEAD
     parallel: bool
         If True, uses multiprocessing to speed up mesh creation
     num_threads: int
         Number of threads to use for parallel processing.
-        If -1, threads are set to the number of available cores minus 1.
+        If -1, threads are set to the maximum number based on
+        available memory.
         If > 0, uses that many threads.
     verbosity: int
         Level of verbosity for logging. 0 for no output, 1 for basic info.
-=======
-
->>>>>>> ff7e675a
+
     Returns
     -------
     dict
@@ -408,11 +397,7 @@
     """
     Class used to add metadata to treelib.Tree during atlas creation.
     Using this means that you can then filter tree nodes depending on
-<<<<<<< HEAD
-    whether they have a mesh/label
-=======
-    whether or not they have a mesh/label.
->>>>>>> ff7e675a
+    whether they have a mesh/label.
     """
 
     def __init__(self, has_label):
