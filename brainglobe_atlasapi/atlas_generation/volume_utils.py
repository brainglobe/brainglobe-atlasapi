"""
Code useful for dealing with volumetric data
(e.g. allen annotation volume for the mouse atlas)
extracting surfaces from volumetric data ....
"""

import numpy as np
import zarr


<<<<<<< HEAD
def create_masked_array(volume, label, greater_than=False) -> np.ndarray[bool]:
    """
    Given a 2d or 3d numpy array and a
    label value, creates a masked binary
    array which is True when volume == label
    and False otherwise

    Parameters
    ----------
    volume: np.ndarray
        (2d or 3d array)
    label: int, float or list of int.
        the masked array will be 1 where volume == label
    greater_than: bool
        if True, all voxels with value > label will be set to True
=======
def create_masked_array(volume, label, greater_than=False):
    """Create a binary masked array from a volumetric dataset.

    Given a 2D or 3D NumPy array and a label value (or list of labels),
    this function generates a binary array. The output array will have
    values of 1 where the `volume` matches the `label` (or is contained
    within the `label` list) and 0 otherwise. If `greater_than` is True,
    all voxels with values strictly greater than `label` will be set to 1.

    Parameters
    ----------
    volume : np.ndarray
        The input 2D or 3D NumPy array.
    label : int, float, or list of int
        The value(s) to match in the `volume`. If `greater_than` is True,
        this should be a single numerical value.
    greater_than : bool, optional
        If True, all voxels with values strictly greater than `label`
        will be set to 1. If False, voxels equal to `label` (or in the
        list of `label`s) will be set to 1. By default, False.

    Returns
    -------
    np.ndarray
        A binary NumPy array with the same shape as `volume`, where
        matching (or greater than) voxels are 1 and others are 0.

    Raises
    ------
    ValueError
        If `volume` is not a NumPy array.
>>>>>>> ff7e675a
    """
    if not isinstance(volume, (np.ndarray, zarr.Array)):
        raise ValueError(
            f"Argument volume should be an np.ndarray or a zarr.Array"
            f" object not {type(volume)}"
        )

    if not greater_than:
        if not isinstance(label, list):
            mask = volume == label
        else:
            mask = np.isin(volume, label)
    else:
        mask = volume > label

    return mask<|MERGE_RESOLUTION|>--- conflicted
+++ resolved
@@ -8,31 +8,14 @@
 import zarr
 
 
-<<<<<<< HEAD
-def create_masked_array(volume, label, greater_than=False) -> np.ndarray[bool]:
-    """
-    Given a 2d or 3d numpy array and a
-    label value, creates a masked binary
-    array which is True when volume == label
-    and False otherwise
-
-    Parameters
-    ----------
-    volume: np.ndarray
-        (2d or 3d array)
-    label: int, float or list of int.
-        the masked array will be 1 where volume == label
-    greater_than: bool
-        if True, all voxels with value > label will be set to True
-=======
 def create_masked_array(volume, label, greater_than=False):
     """Create a binary masked array from a volumetric dataset.
 
     Given a 2D or 3D NumPy array and a label value (or list of labels),
     this function generates a binary array. The output array will have
-    values of 1 where the `volume` matches the `label` (or is contained
-    within the `label` list) and 0 otherwise. If `greater_than` is True,
-    all voxels with values strictly greater than `label` will be set to 1.
+    values of True where the `volume` matches the `label` (or is contained
+    within the `label` list) and False otherwise. If `greater_than` is True,
+    all voxels with values strictly greater than `label` will be set to True.
 
     Parameters
     ----------
@@ -43,8 +26,8 @@
         this should be a single numerical value.
     greater_than : bool, optional
         If True, all voxels with values strictly greater than `label`
-        will be set to 1. If False, voxels equal to `label` (or in the
-        list of `label`s) will be set to 1. By default, False.
+        will be set to True. If False, voxels equal to `label` (or in the
+        list of `label`s) will be set to True. By default, False.
 
     Returns
     -------
@@ -56,7 +39,6 @@
     ------
     ValueError
         If `volume` is not a NumPy array.
->>>>>>> ff7e675a
     """
     if not isinstance(volume, (np.ndarray, zarr.Array)):
         raise ValueError(
