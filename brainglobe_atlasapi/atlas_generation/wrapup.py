import json
import shutil
import tarfile
from pathlib import Path

import brainglobe_space as bgs
import meshio as mio
import numpy as np
import tifffile

import brainglobe_atlasapi.atlas_generation
from brainglobe_atlasapi import BrainGlobeAtlas, descriptors
from brainglobe_atlasapi.atlas_generation.metadata_utils import (
    create_metadata_files,
    generate_metadata_dict,
)
from brainglobe_atlasapi.atlas_generation.stacks import (
    save_annotation,
    save_hemispheres,
    save_reference,
    save_secondary_reference,
)
from brainglobe_atlasapi.atlas_generation.structures import (
    check_struct_consistency,
)
<<<<<<< HEAD
from brainglobe_atlasapi.structure_tree_util import get_structures_tree
=======
from brainglobe_atlasapi.atlas_generation.validate_atlases import (
    get_all_validation_functions,
)
>>>>>>> c2d02200
from brainglobe_atlasapi.utils import atlas_name_from_repr

# This should be changed every time we make changes in the atlas
# structure:
ATLAS_VERSION = brainglobe_atlasapi.atlas_generation.__version__


def filter_structures_not_present_in_annotation(structures, annotation):
    """
    Filter out structures that are not present in the annotation volume,
    or whose children are not present. Also prints removed structures.

    Args:
        structures (list of dict): List containing structure information
        annotation (np.ndarray): Annotation volume

    Returns:
        list of dict: Filtered list of structure dictionaries
    """
    present_ids = set(np.unique(annotation))
    # Create a structure tree for easy parent-child relationship traversal
    tree = get_structures_tree(structures)

    # Function to check if a structure or any of its descendants are present
    def is_present(structure):
        node = tree.get_node(structure["id"])
        if structure["id"] in present_ids:
            return True

        # Check if any children are present
        for child in tree.children(node.identifier):
            if child.identifier in present_ids:
                return True
        return False

    removed = [s for s in structures if not is_present(s)]
    for r in removed:
        print("Removed structure:", r["name"], "(ID:", r["id"], ")")

    return [s for s in structures if is_present(s)]


def wrapup_atlas_from_data(
    atlas_name,
    atlas_minor_version,
    citation,
    atlas_link,
    species,
    resolution,
    orientation,
    root_id,
    reference_stack,
    annotation_stack,
    structures_list,
    meshes_dict,
    working_dir,
    atlas_packager=None,
    hemispheres_stack=None,
    cleanup_files=False,
    compress=True,
    scale_meshes=False,
    resolution_mapping=None,
    additional_references={},
    additional_metadata={},
):
    """
    Finalise an atlas with truly consistent format from all the data.

    Parameters
    ----------
    atlas_name : str
        Atlas name in the form author_species.
    atlas_minor_version : int or str
        Minor version number for this particular atlas.
    citation : str
        Citation for the atlas, if unpublished specify "unpublished".
    atlas_link : str
        Valid URL for the atlas.
    species : str
        Species name formatted as "CommonName (Genus species)".
    resolution : tuple
        Three elements tuple, resolution on three axes
    orientation :
        Orientation of the original atlas
        (tuple describing origin for BGSpace).
    root_id :
        Id of the root element of the atlas.
    reference_stack : str or Path or numpy array
        Reference stack for the atlas.
        If str or Path, will be read with tifffile.
    annotation_stack : str or Path or numpy array
        Annotation stack for the atlas.
        If str or Path, will be read with tifffile.
    structures_list : list of dict
        List of valid dictionary for structures.
    meshes_dict : dict
        dict of meshio-compatible mesh file paths in the form
        {sruct_id: meshpath}
    working_dir : str or Path obj
        Path where the atlas folder and compressed file will be generated.
    atlas_packager : str or None
        Credit for those responsible for converting the atlas
        into the BrainGlobe format.
    hemispheres_stack : str or Path or numpy array, optional
        Hemisphere stack for the atlas.
        If str or Path, will be read with tifffile.
        If none is provided, atlas is assumed to be symmetric.
    cleanup_files : bool, optional
         (Default value = False)
    compress : bool, optional
         (Default value = True)
    scale_meshes: bool, optional
        (Default values = False).
        If True the meshes points are scaled by the resolution
        to ensure that they are specified in microns,
        regardless of the atlas resolution.
    resolution_mapping: list, optional
        a list of three mapping the target space axes to the source axes
        only needed for mesh scaling of anisotropic atlases
    additional_references: dict, optional
        (Default value = empty dict).
        Dictionary with secondary reference stacks.
    additional_metadata: dict, optional
        (Default value = empty dict).
        Additional metadata to write to metadata.json
    """

    # If no hemisphere file is given, assume the atlas is symmetric:
    symmetric = hemispheres_stack is None
    if isinstance(annotation_stack, str) or isinstance(annotation_stack, Path):
        annotation_stack = tifffile.imread(annotation_stack)
    structures_list = filter_structures_not_present_in_annotation(
        structures_list, annotation_stack
    )

    # Instantiate BGSpace obj, using original stack size in um as meshes
    # are un um:
    original_shape = reference_stack.shape
    volume_shape = tuple(res * s for res, s in zip(resolution, original_shape))
    space_convention = bgs.AnatomicalSpace(orientation, shape=volume_shape)

    # Check consistency of structures .json file:
    check_struct_consistency(structures_list)

    atlas_dir_name = atlas_name_from_repr(
        atlas_name, resolution[0], ATLAS_VERSION, atlas_minor_version
    )

    dest_dir = Path(working_dir) / atlas_dir_name

    # exist_ok would be more permissive but error-prone here as there might
    # be old files
    dest_dir.mkdir()

    stack_list = [reference_stack, annotation_stack]
    saving_fun_list = [save_reference, save_annotation]

    # If the atlas is not symmetric, we are also providing an hemisphere stack:
    if not symmetric:
        stack_list += [
            hemispheres_stack,
        ]
        saving_fun_list += [
            save_hemispheres,
        ]

    # write tiff stacks:
    for stack, saving_function in zip(stack_list, saving_fun_list):
        if isinstance(stack, str) or isinstance(stack, Path):
            stack = tifffile.imread(stack)

        # Reorient stacks if required:
        stack = space_convention.map_stack_to(
            descriptors.ATLAS_ORIENTATION, stack, copy=False
        )
        shape = stack.shape

        saving_function(stack, dest_dir)

    for k, stack in additional_references.items():
        stack = space_convention.map_stack_to(
            descriptors.ATLAS_ORIENTATION, stack, copy=False
        )
        save_secondary_reference(stack, k, output_dir=dest_dir)

    # Reorient vertices of the mesh.
    mesh_dest_dir = dest_dir / descriptors.MESHES_DIRNAME
    mesh_dest_dir.mkdir()

    for mesh_id, meshfile in meshes_dict.items():
        mesh = mio.read(meshfile)

        if scale_meshes:
            # Scale the mesh to the desired resolution, BEFORE transforming:
            # Note that this transformation happens in original space,
            # but the resolution is passed in target space (typically ASR)
            if not resolution_mapping:
                # isotropic case, so don't need to re-map resolution
                mesh.points *= resolution
            else:
                # resolution needs to be transformed back
                # to original space in anisotropic case
                original_resolution = (
                    resolution[resolution_mapping[0]],
                    resolution[resolution_mapping[1]],
                    resolution[resolution_mapping[2]],
                )
                mesh.points *= original_resolution

        # Reorient points:
        mesh.points = space_convention.map_points_to(
            descriptors.ATLAS_ORIENTATION, mesh.points
        )

        # Save in meshes dir:
        mio.write(mesh_dest_dir / f"{mesh_id}.obj", mesh)

    transformation_mat = space_convention.transformation_matrix_to(
        descriptors.ATLAS_ORIENTATION
    )

    # save regions list json:
    with open(dest_dir / descriptors.STRUCTURES_FILENAME, "w") as f:
        json.dump(structures_list, f)

    # Finalize metadata dictionary:
    metadata_dict = generate_metadata_dict(
        name=atlas_name,
        citation=citation,
        atlas_link=atlas_link,
        species=species,
        symmetric=symmetric,
        resolution=resolution,
        orientation=descriptors.ATLAS_ORIENTATION,
        version=f"{ATLAS_VERSION}.{atlas_minor_version}",
        shape=shape,
        transformation_mat=transformation_mat,
        additional_references=[k for k in additional_references.keys()],
        atlas_packager=atlas_packager,
    )

    # Create human readable .csv and .txt files:
    create_metadata_files(
        dest_dir,
        metadata_dict,
        structures_list,
        root_id,
        additional_metadata=additional_metadata,
    )

    atlas_name_for_validation = atlas_name_from_repr(atlas_name, resolution[0])

    # creating BrainGlobe object from local folder (working_dir)
    atlas_to_validate = BrainGlobeAtlas(
        atlas_name=atlas_name_for_validation,
        brainglobe_dir=working_dir,
        check_latest=False,
    )

    # Run validation functions
    print(f"Running atlas validation on {atlas_dir_name}")

    validation_results = {}

    for func in get_all_validation_functions():
        try:
            func(atlas_to_validate)
            validation_results[func.__name__] = "Pass"
        except AssertionError as e:
            validation_results[func.__name__] = f"Fail: {str(e)}"

    def _check_validations(validation_results):
        # Helper function to check if all validations passed
        all_passed = all(
            result == "Pass" for result in validation_results.values()
        )

        if all_passed:
            print("This atlas is valid")
        else:
            failed_functions = [
                func
                for func, result in validation_results.items()
                if result != "Pass"
            ]
            error_messages = [
                result.split(": ")[1]
                for result in validation_results.values()
                if result != "Pass"
            ]

            print("These validation functions have failed:")
            for func, error in zip(failed_functions, error_messages):
                print(f"- {func}: {error}")

    _check_validations(validation_results)

    # Compress if required:
    if compress:
        output_filename = dest_dir.parent / f"{dest_dir.name}.tar.gz"
        print(f"Saving compressed atlas data at: {output_filename}")
        with tarfile.open(output_filename, "w:gz") as tar:
            tar.add(dest_dir, arcname=dest_dir.name)

    # Cleanup if required:
    if cleanup_files:
        print(f"Cleaning up atlas data at: {dest_dir}")
        # Clean temporary directory and remove it:
        shutil.rmtree(dest_dir)

    return output_filename<|MERGE_RESOLUTION|>--- conflicted
+++ resolved
@@ -23,13 +23,10 @@
 from brainglobe_atlasapi.atlas_generation.structures import (
     check_struct_consistency,
 )
-<<<<<<< HEAD
 from brainglobe_atlasapi.structure_tree_util import get_structures_tree
-=======
 from brainglobe_atlasapi.atlas_generation.validate_atlases import (
     get_all_validation_functions,
 )
->>>>>>> c2d02200
 from brainglobe_atlasapi.utils import atlas_name_from_repr
 
 # This should be changed every time we make changes in the atlas
