--- conflicted
+++ resolved
@@ -18,13 +18,8 @@
 
     Returns
     -------
-<<<<<<< HEAD
-    list
-        A sorted list of locally available atlases.
-=======
     List[str]
         A list of the locally available atlases.
->>>>>>> 5508e552
     """
     brainglobe_dir = config.get_brainglobe_dir()
 
@@ -183,10 +178,6 @@
     )
 
 
-<<<<<<< HEAD
-def add_atlas_to_row(atlas, info, table, show_local_path=False):
-    """Add information about each atlas to a row of the rich table."""
-=======
 def add_atlas_to_row(
     atlas: str,
     info: Dict[str, Any],
@@ -215,7 +206,6 @@
     -------
 
     """
->>>>>>> 5508e552
     if info["downloaded"]:
         downloaded = "[green]:heavy_check_mark:[/green]"
         updated = (
