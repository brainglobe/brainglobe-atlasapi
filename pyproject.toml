[project]
name = "brainglobe-atlasapi"
description = "A lightweight python module to interact with and generate atlases for systems neuroscience."
readme = "README.md"
license = { file = "LICENSE" }
authors = [
    { name = "Luigi Petrucco, Federico Claudi, Adam Tyson", email = "code@adamltyson.com" },
]
classifiers = [
    "Development Status :: 3 - Alpha",
    "Intended Audience :: Developers",
    "Intended Audience :: Science/Research",
    "Operating System :: OS Independent",
    "Programming Language :: Python",
    "Programming Language :: Python :: 3",
    "Programming Language :: Python :: 3.11",
    "Programming Language :: Python :: 3.12",
    "Programming Language :: Python :: 3.13",
]
requires-python = ">=3.11"
dependencies = [
    "brainglobe-space >= 1.0.0",
    "click",
    "meshio",
    "numpy",
    "pandas",
    "pooch",
    "pyarrow",
    "requests",
    "rich >= 9.0.0",
    "tifffile>=2018.11.6",
    "treelib",
    "tqdm",
    "zarr >= 3.0",
]
dynamic = ["version"]

[project.urls]
"Homepage" = "https://brainglobe.info/documentation/brainglobe-atlasapi/index.html"
"Source Code" = "https://github.com/brainglobe/brainglobe-atlasapi"
"Bug Tracker" = "https://github.com/brainglobe/brainglobe-atlasapi/issues"
"Documentation" = "https://brainglobe.info/documentation/brainglobe-atlasapi/index.html"

[project.optional-dependencies]
dev = [
    "black",
    "brainglobe-atlasapi[atlasgen]",
    "check-manifest",
    "coverage",
    "mypy",
    "pre-commit",
    "pytest-cov",
    "pytest-mock",
    "pytest",
    "ruff",
    "setuptools_scm",
    "tox",
]
allenmouse = ["allensdk"]
allenmouse_barrels = [
    "allensdk",
    "voxcell"]
perens_stereotaxic_mri_mouse = ["py7zr"]
kocher_bumblebee = ["vtk"]

atlasgen = [
    "brainglobe-utils",
    "loguru",
    "PyMCubes",
    "SimpleITK",
    "tqdm>=4.46.1",
    "vedo",
    "xmltodict",
    "brainglobe-utils",
<<<<<<< HEAD
=======
    "pooch",
    "zarr"
>>>>>>> 7b19d204
]

[project.scripts]
brainglobe = "brainglobe_atlasapi.cli:bg_cli"

[build-system]
requires = ["setuptools>=64", "wheel", "setuptools_scm[toml]>=6.2"]
build-backend = "setuptools.build_meta"

[tool.setuptools]
include-package-data = true

[tool.setuptools.packages.find]
include = ["brainglobe_atlasapi*"]
exclude = ["tests*"]

[tool.pytest.ini_options]
addopts = "--cov=brainglobe_atlasapi"
filterwarnings = [
    "error",
    "ignore::UserWarning",
    # note the use of single quote below to denote "raw" strings in TOML
    'ignore: Python 3.14 will, by default, filter extracted tar archives and reject files or modify their metadata. Use the filter argument to control this behavior',
]
markers = ["slow: marks tests as slow (deselect with '-m \"not slow\"')"]

[tool.black]
target-version = ['py311', 'py312', 'py313']
skip-string-normalization = false
line-length = 79

[tool.setuptools_scm]

[tool.ruff]
line-length = 79
exclude = ["__init__.py", "build", ".eggs"]
fix = true

[tool.ruff.lint]
select = ["I", "E", "F", "D"]
ignore = ["D205"]

[tool.ruff.lint.pydocstyle]
convention = "numpy"

[tool.ruff.lint.per-file-ignores]
"*.ipynb" = ["E501"]

[tool.tox]
legacy_tox_ini = """
[tox]
envlist = py{311,312,313}

[gh-actions]
python =
    3.11: py311
    3.12: py312
    3.13: py313

[testenv]
extras =
    dev
    atlasgen
passenv =
    CI
    GITHUB_ACTIONS
commands = pytest -v --color=yes --cov=brainglobe_atlasapi --cov-report=xml
"""<|MERGE_RESOLUTION|>--- conflicted
+++ resolved
@@ -72,11 +72,7 @@
     "vedo",
     "xmltodict",
     "brainglobe-utils",
-<<<<<<< HEAD
-=======
-    "pooch",
     "zarr"
->>>>>>> 7b19d204
 ]
 
 [project.scripts]
