from setuptools import setup, find_namespace_packages

requirements = ["tqdm", "numpy", "tifffile", "treelib", "pandas"]


setup(
    name="brainatlas-api",
    version="0.0.1b",
    description="A lightweight python module to interact with atlases for systems neuroscience",
    install_requires=requirements,
    extras_require={
        "dev": [
            "allensdk",
            "sphinx",
            "recommonmark",
            "sphinx_rtd_theme",
            "pydoc-markdown",
            "black",
            "pytest-cov",
            "pytest",
            "gitpython",
            "coverage",
            "pre-commit",
        ]
    },
    python_requires=">=3.6, <3.8",
    packages=find_namespace_packages(exclude=("docs", "tests*")),
    include_package_data=True,
    url="https://github.com/brainglobe/brainatlas-api",
    author="Luigi Petrucco, Federico Claudi, Adam Tyson",
    author_email="adam.tyson@ucl.ac.uk",
<<<<<<< HEAD
    classifiers=[
        "Development Status :: 3 - Alpha",
        "Operating System :: POSIX :: Linux",
        "Operating System:: Microsoft:: Windows",
        "Operating System :: MacOS :: MacOS X",
        "Programming Language :: Python",
        "Programming Language :: Python :: 3.6",
        "Programming Language :: Python :: 3.7",
        "Intended Audience :: Developers",
        "Intended Audience :: Science/Research",
    ],
=======
    classifiers=["Development Status :: 3 - Alpha"],
>>>>>>> 1945eb42
    zip_safe=False,
)<|MERGE_RESOLUTION|>--- conflicted
+++ resolved
@@ -29,7 +29,6 @@
     url="https://github.com/brainglobe/brainatlas-api",
     author="Luigi Petrucco, Federico Claudi, Adam Tyson",
     author_email="adam.tyson@ucl.ac.uk",
-<<<<<<< HEAD
     classifiers=[
         "Development Status :: 3 - Alpha",
         "Operating System :: POSIX :: Linux",
@@ -41,8 +40,5 @@
         "Intended Audience :: Developers",
         "Intended Audience :: Science/Research",
     ],
-=======
-    classifiers=["Development Status :: 3 - Alpha"],
->>>>>>> 1945eb42
     zip_safe=False,
 )