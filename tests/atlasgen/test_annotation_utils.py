--- conflicted
+++ resolved
@@ -22,24 +22,10 @@
     assert acronym == expected_acronym
 
 
-<<<<<<< HEAD
 def test_split_label_text_no_acronym_length_specified():
     input_name = "BrainGlobeAtlas-Name"
     expected_name = "BrainGlobeAtlas-Name"
     expected_acronym = "B"
-=======
-    Uses the name's first letter as acronym if not provided.
-
-    Parameters
-    ----------
-    input_name : str
-        Input string containing the label name and optional acronym.
-    expected_name : str
-        Expected name after splitting.
-    expected_acronym : str
-        Expected acronym after splitting.
-    """
->>>>>>> ab96702b
     name, acronym = split_label_text(input_name)
     assert name == expected_name
     assert acronym == expected_acronym
