--- conflicted
+++ resolved
@@ -265,58 +265,6 @@
         validate_annotation_symmetry(atlas)
 
 
-<<<<<<< HEAD
-def test_upper_case_name_fails(atlas):
-    """Checks that an atlas with capital letters in name fails"""
-    atlas.atlas_name = atlas.atlas_name.upper()
-    with pytest.raises(
-        AssertionError,
-        match=r"cannot contain capitals.",
-    ):
-        validate_atlas_name(atlas)
-
-
-@pytest.mark.parametrize(
-    ["metadata", "expected_output", "error_message"],
-    [
-        pytest.param(
-            {
-                "key": "citation",
-                "value": "BrainGlobe et. al., 2025., https://doi.org",
-            },
-            True,
-            None,
-            id="citation (multiple commas)",
-        ),
-        pytest.param(
-            {
-                "key": "resolution",
-                "value": [1, 1],
-            },
-            True,
-            None,
-            id="2D resolution [1, 1]",
-        ),
-        pytest.param(
-            {
-                "key": "resolution",
-                "value": (1, 1),
-            },
-            "AssertionError",
-            "resolution should be of type list, but got tuple.",
-            id="wrong resolution type (tuple)",
-        ),
-    ],
-)
-def test_validate_metadata(atlas, metadata, expected_output, error_message):
-    """Checks whether atlas metadata is validated correctly."""
-    atlas.metadata[metadata["key"]] = metadata["value"]
-    if expected_output == "AssertionError":
-        with pytest.raises(AssertionError, match=error_message):
-            validate_metadata(atlas)
-    else:
-        assert validate_metadata(atlas) == expected_output
-=======
 @pytest.mark.parametrize(
     "atlas_name, should_pass, error_message",
     [
@@ -358,4 +306,45 @@
         error_message = f"Atlas name {atlas_name} " + error_message
         with pytest.raises(AssertionError, match=re.escape(error_message)):
             validate_atlas_name(atlas)
->>>>>>> cffe9027
+
+
+@pytest.mark.parametrize(
+    ["metadata", "expected_output", "error_message"],
+    [
+        pytest.param(
+            {
+                "key": "citation",
+                "value": "BrainGlobe et. al., 2025., https://doi.org",
+            },
+            True,
+            None,
+            id="citation (multiple commas)",
+        ),
+        pytest.param(
+            {
+                "key": "resolution",
+                "value": [1, 1],
+            },
+            True,
+            None,
+            id="2D resolution [1, 1]",
+        ),
+        pytest.param(
+            {
+                "key": "resolution",
+                "value": (1, 1),
+            },
+            "AssertionError",
+            "resolution should be of type list, but got tuple.",
+            id="wrong resolution type (tuple)",
+        ),
+    ],
+)
+def test_validate_metadata(atlas, metadata, expected_output, error_message):
+    """Checks whether atlas metadata is validated correctly."""
+    atlas.metadata[metadata["key"]] = metadata["value"]
+    if expected_output == "AssertionError":
+        with pytest.raises(AssertionError, match=error_message):
+            validate_metadata(atlas)
+    else:
+        assert validate_metadata(atlas) == expected_output