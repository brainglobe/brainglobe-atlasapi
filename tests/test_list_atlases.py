<<<<<<< HEAD
import brainatlas_api
from brainatlas_api import list_atlases
=======
import bg_atlasapi
from bg_atlasapi import list_atlases
>>>>>>> 4e6c9762
import pytest
from click.testing import CliRunner


def test_show_atlases():
    list_atlases.show_atlases(show_local_path=True)
<<<<<<< HEAD


def test_cli_show_atlases():
    runner = CliRunner()
    runner.invoke(list_atlases.cli_show_atlases, ["s"])
=======
>>>>>>> 4e6c9762


@pytest.mark.parametrize(
    "key, is_none", [("allen_mouse_25um", False), ("xxx", True)]
)
def test_get_atlas_from_name(key, is_none):
    a = bg_atlasapi.get_atlas_class_from_name(key)
    if is_none:
        assert a is None
    else:
        assert a is not None<|MERGE_RESOLUTION|>--- conflicted
+++ resolved
@@ -1,24 +1,10 @@
-<<<<<<< HEAD
-import brainatlas_api
-from brainatlas_api import list_atlases
-=======
 import bg_atlasapi
 from bg_atlasapi import list_atlases
->>>>>>> 4e6c9762
 import pytest
-from click.testing import CliRunner
 
 
 def test_show_atlases():
     list_atlases.show_atlases(show_local_path=True)
-<<<<<<< HEAD
-
-
-def test_cli_show_atlases():
-    runner = CliRunner()
-    runner.invoke(list_atlases.cli_show_atlases, ["s"])
-=======
->>>>>>> 4e6c9762
 
 
 @pytest.mark.parametrize(
